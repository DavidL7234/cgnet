--- conflicted
+++ resolved
@@ -780,22 +780,11 @@
         trajectory_copy = multi_sim.simulate()
 
         # Here, we test the equality of the two simulation results
-<<<<<<< HEAD
-        #np.save("trajectory.npy", trajectory),
-        #np.save("trajectory_copy.npy", trajectory_copy)
-        #assert trajectory.shape == trajectory_copy.shape
-        #print(sim.simulated_potential.shape, multi_sim.simulated_potential.shape)
-        #assert sim.simulated_forces.shape == multi_sim.simulated_forces.shape
-        print(sim.simulated_forces.shape, multi_sim.simulated_forces.shape)
-        #assert sim.simulated_potential.shape == multi_sim.simulated_potential.shape
-        print(sim.kinetic_energies.shape, multi_sim.kinetic_energies.shape)
-        #assert sim.kinetic_energies.shape == multi_sim.kinetic_energies.shape
-=======
+
         assert trajectory.shape == trajectory_copy.shape
         assert sim.simulated_forces.shape == multi_sim.simulated_forces.shape
         assert sim.simulated_potential.shape == multi_sim.simulated_potential.shape
         assert sim.kinetic_energies.shape == multi_sim.kinetic_energies.shape
->>>>>>> 67e1dda9
 
         np.testing.assert_array_equal(trajectory, trajectory_copy)
         np.testing.assert_array_equal(sim.simulated_potential,
