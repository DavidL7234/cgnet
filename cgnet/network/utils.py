# Authors: Nick Charron, Brooke Husic, Jiang Wang
# Contributors: Dominik Lemm

import torch
import torch.nn as nn
from torch.utils.data import DataLoader, Dataset
import numpy as np

from cgnet.feature import GeometryFeature, SchnetFeature, FeatureCombiner


def _schnet_feature_linear_extractor(schnet_feature, return_weight_data_only=False):
    """Helper function to extract instances of nn.Linear from a SchnetFeature

    Parameters
    ----------
    schnet_feature : SchnetFeature instance
        The SchnetFeature instance from which nn.Linear instances will be
        extracted.
    return_weight_data_only : bool (default=False)
        If True, the function returns the torch tensor for each weight
        layer rather than the nn.Linear instance.

    Returns
    -------
    linear_list : list of nn.Linear instances or np.arrays,
        The list of nn.Linear layers extracted from the supplied
        SchnetFeature. See notes below for the order of nn.Linear instances
        in this list.
    weight_data : list of torch.Tensors
        If 'return_data=True', the function instead returns the torch tensors
        of each nn.Linear instance weight. See notes below for the order of
        tensors in this list

    Notes
    -----
    Each InteractionBlock contains nn.Linear instances in the following order:

    1. initial_dense layer
    2. cfconv.filter_generator layer 1
    3. cfconv.filter_generator layer 2
    4. output layer 1
    5. output layer 2

    This gives five linear layers in total per InteractionBlock. The order of
    the nn.Linear instances are returned by _schnet_feature_linear_extractor().
    This is a hardcoded choice, becasue we assume that architectural structure
    of all InteractionBlocks are exactly the same (i.e., 1-5 above).
    """

    linear_list = []
    for block in schnet_feature.interaction_blocks:
        for block_layer in [block.initial_dense,
                            block.cfconv.filter_generator,
                            block.output_dense]:
            linear_list += [layer for layer in block_layer
                            if isinstance(layer, nn.Linear)]
    if return_weight_data_only:
        weight_data = [layer.weight.data for layer in linear_list]
        return weight_data
    else:
        return linear_list


def lipschitz_projection(model, strength=10.0, network_mask=None, schnet_mask=None):
    """Performs L2 Lipschitz Projection via spectral normalization

    Parameters
    ----------
    model : cgnet.network.CGnet() instance
        model to perform Lipschitz projection upon
    strength : float (default=10.0)
        Strength of L2 lipschitz projection via spectral normalization.
        The magntitude of {dominant weight matrix eigenvalue / strength}
        is compared to unity, and the weight matrix is rescaled by the max
        of this comparison
    network_mask : None, 'all', or list of bool (default=None)
        mask used to exclude certain terminal network layers from lipschitz
        projection. If an element is False, the corresponding weight layer
        is exempt from a lipschitz projection. If set to all, a False mask
        is used for all terminal network weights. If None, all terminal network
        weight layers are subject to Lipschitz constraint.
    schnet_mask : None, 'all', or list of bool (default=None)
        mask used to exclude certain SchnetFeature layers from lipschitz projection.
        If an element is False, the corresponding weight layer is exempt from a
        lipschitz projection. The linear layers of a SchnetFeature InteractionBlock
        have the following arrangement:

        1. initial_dense layer
        2. cfconv.filter_generator layer 1
        3. cfconv.filter_generator layer 2
        4. output layer 1
        5. output layer 2

        that is, each InteractionBlock contains 5 nn.Linear instances. If set
        to 'all', a False mask is used for all weight layers in every
        InteractionBlock. If None, all weight layers are subject to Lipschitz
        constraint.

    Notes
    -----
    L2 Lipshitz regularization is a per-layer regularization that constrains
    the Lipschitz constant of each mapping from one linear layer to the next.
    As formulated by Gouk et. al. (2018), this constraint can be enforced by
    comparing the magnitudes between the weighted dominant singular value of
    the linear layer weight matrix and unity, taking the maximum, and
    normalizing the weight matrix by this result:

        W = W / max( s_dom / lambda, 1.0 )

    for weight matrix W, dominant singular value s_dom, and regularization
    strength lambda. In this form, a strong regularization is achieved for
    lambda -> 0, and a weak regularization is achieved for lambda -> inf.

    For nn.Linear weights that exist in SchnetFeatures (in the form of dense
    layers in InteractionBlocks and dense layers in the continuous filter
    convolutions), we assume that the architectural structure of all
    InteractionBlocks (and the continuous filter convolutions therein) is
    fixed to be the same - that is the nn.Linear instances always appear
    in SchnetFeatures in the following fixed order:

    1. initial_dense layer
    2. cfconv.filter_generator layer 1
    3. cfconv.filter_generator layer 2
    4. output layer 1
    5. output layer 2

    References
    ----------
    Gouk, H., Frank, E., Pfahringer, B., & Cree, M. (2018). Regularisation
    of Neural Networks by Enforcing Lipschitz Continuity. arXiv:1804.04368
    [Cs, Stat]. Retrieved from http://arxiv.org/abs/1804.04368
    """

    # Grab all instances of nn.Linear in the model, including those
    # that are part of SchnetFeatures
    # First, we grab the instances of nn.Linear from model.arch
    network_weight_layers = [layer for layer in model.arch
                             if isinstance(layer, nn.Linear)]
    # Next, we grab the nn.Linear instances from the SchnetFeature
    schnet_weight_layers = []
    # if it is part of a FeatureCombiner instance
    if isinstance(model.feature, FeatureCombiner):
        for feature in model.feature.layer_list:
            if isinstance(feature, SchnetFeature):
                schnet_weight_layers += _schnet_feature_linear_extractor(
                    feature)
    # Lastly, we handle the case of SchnetFeatures that are not part of
    # a FeatureCombiner instance
    elif isinstance(model.feature, SchnetFeature):
        schnet_weight_layers += _schnet_feature_linear_extractor(model.feature)

    # Next, we assemble a (possibly combined from terminal network and
    # SchnetFeature) mask
    if network_mask is None:
        network_mask = [True for _ in network_weight_layers]
    elif network_mask is 'all':
        network_mask = [False for _ in network_weight_layers]
    if network_mask is not None:
        if not isinstance(network_mask, list):
            raise ValueError("Lipschitz network mask must be list of booleans")
        if len(network_weight_layers) != len(network_mask):
            raise ValueError("Lipshitz network mask must have the same number "
                             "of elements as the number of nn.Linear "
                             "modules in the model.arch attribute.")

    if schnet_mask is None:
        schnet_mask = [True for _ in schnet_weight_layers]
    elif schnet_mask is 'all':
        schnet_mask = [False for _ in schnet_weight_layers]
    if schnet_mask is not None:
        if not isinstance(schnet_mask, list):
            raise ValueError("Lipschitz schnet mask must be list of booleans")
        if len(schnet_weight_layers) != len(schnet_mask):
            raise ValueError("Lipshitz schnet mask must have the same number "
                             "of elements as the number of nn.Linear "
                             "modules in the model SchnetFeature.")

    full_mask = network_mask + schnet_mask
    full_weight_layers = network_weight_layers + schnet_weight_layers
    for mask_element, layer in zip(full_mask, full_weight_layers):
        if mask_element:
            weight = layer.weight.data
            u, s, v = torch.svd(weight)
            if next(model.parameters()).is_cuda:
                device = weight.device
                lip_reg = torch.max(((s[0]) / strength),
                                    torch.tensor([1.0]).to(device))
            else:
                lip_reg = torch.max(((s[0]) / strength),
                                    torch.tensor([1.0]))
            layer.weight.data = weight / (lip_reg)


def dataset_loss(model, loader, optimizer=None,
                 regularization_function=None,
                 has_embeddings=True,
                 verbose_interval=None,
                 print_function=None):
    r"""Compute average loss over arbitrary data loader.
    This can be used during testing, in which `optimizer` and
    `regularization_function` will remain None, or it can be used
    during training, in which an optimizer and (optional)
    regularization_function are provided.

    Parameters
    ----------
    model : cgnet.network.CGNet() instance
        model to calculate loss
    loader : torch.utils.data.DataLoader() instance
        loader (with associated dataset)
    optimizer : torch.optim method or None (default=None)
        If not None, the optimizer will be zeroed and stepped for each batch.
    regularization_function : in-place function or None (default=None)
        If not None, the regularization function will be applied after
        stepping the optimizer. It must take only "model" as its input
        and operate in-place.
    has_embeddings : boolean (default=True)
        Whether the dataset includes embeddings
    verbose_interval : integer or None (default=None)
        If not None, a printout of the batch number and loss will be provided
        at the specified interval (with respect to batch number).
    print_function : python function or None (default=None)
        Print function that takes (batch_number, batch_loss) as its only
        two arguments, to print updates with our default or the style of
        your choice when verbose_interval is not None.

    Returns
    -------
    loss : float
        loss computed over the entire dataset. If the last batch consists of a
        smaller set of left over examples, its contribution to the loss is
        weighted by the ratio of number elements in the MSE matrix to that of
        the normal number of elements associated with the loader's batch size
        before summation to a scalar.

    Example
    -------
    from torch.utils.data import DataLoader

    # assume model is a CGNet object

    # For test data, no optimizer or regularization are needed
    test_data_loader = DataLoader(test_data, batch_size=batch_size)
    test_loss = dataset_loss(net, test_data_loader)

    # For training data, an optimizer is needed. Regularization may
    # be used, too
    training_data_loader = DataLoader(training_data, batch_size=batch_size)
    optimizer = torch.optim.Adam(model.parameters(), lr=1e-5)

    # Regularization must be in place
    def my_reg_fxn(model, strength=lipschitz_strength):
        lipschitz_projection(model, strength=strength)

    def my_print_fxn(batch_num, batch_loss):
        print("--> Batch #{}, loss = {}".format(batch_num, batch_loss))

    training_loss = dataset_loss(net, training_data_loader,
                                 optimizer = optimizer,
                                 regularization_function = my_reg_fxn,
                                 verbose_interval = 128,
                                 print_function = my_print_fxn)

    Notes
    -----
    This method assumes that if there is a smaller batch, it will be at the
    end: namely, we assume that the size of the first batch is the largest
    batch size.

    """
    if optimizer is None and regularization_function is not None:
        raise RuntimeError(
            "regularization_function is only used when there is an optimizer, "
            "but you have optimizer=None."
        )

    loss = 0
    effective_number_of_batches = 0

    for batch_num, batch_data in enumerate(loader):
        if optimizer is not None:
            optimizer.zero_grad()

        coords, force, embedding_property = batch_data
        if batch_num == 0:
            reference_batch_size = coords.numel()

        batch_weight = coords.numel() / reference_batch_size
        if batch_weight > 1:
            raise ValueError(
                "The first batch was not the largest batch, so you cannot use "
                "dataset loss."
            )

<<<<<<< HEAD
        if has_embeddings:
            potential, predicted_force = model.forward(coords,
                                    embedding_property=embedding_property)
        else:
            potential, predicted_force = model.forward(coords)
=======
        potential, predicted_force = model.forward(coords,
                                                   embedding_property=embedding_property)
>>>>>>> 092771bf

        batch_loss = model.criterion(predicted_force, force)

        if optimizer is not None:
            batch_loss.backward()
            optimizer.step()

            if regularization_function is not None:
                regularization_function(model)

        if verbose_interval is not None:
            if(batch_num + 1) % verbose_interval == 0:
                if print_function is None:
                    print("Batch: {}, Loss: {:.2f}".format(batch_num+1,
                                                           batch_loss))
                else:
                    print_function(batch_num+1, batch_loss)

        loss += batch_loss.cpu().detach().numpy() * batch_weight

        effective_number_of_batches += batch_weight

    loss /= effective_number_of_batches
    return loss


class Simulation():
    """Simulate an artificial trajectory from a CGnet using overdamped Langevin
    dynamics.

    Parameters
    ----------
    model : cgnet.network.CGNet() instance
        Trained model used to generate simulation data
    initial_coordinates : np.ndarray or torch.Tensor
        Coordinate data of dimension [n_simulations, n_atoms, n_dimensions].
        Each entry in the first dimension represents the first frame of an
        independent simulation.
    embeddings : np.ndarray or None (default=None)
        Embedding data of dimension [n_simulations, n_beads]. Each entry
        in the first dimension corresponds to the embeddings for the
        initial_coordinates data. If no embeddings, use None.
    save_forces : bool (defalt=False)
        Whether to save forces at the same saved interval as the simulation
        coordinates
    length : int (default=100)
        The length of the simulation in simulation timesteps
    save_interval : int (default=10)
        The interval at which simulation timesteps should be saved. Must be
        a factor of the simulation length
    dt : float (default=5e-4)
        The integration time step for Langevin dynamics. Units are determined
        by the frame striding of the original training data simulation
    diffusion : float (default=1.0)
        The constant diffusion parameter for overdamped Langevin dynamics. By
        default, the diffusion is set to unity and is absorbed into the dt
        argument. However, users may specify separate diffusion and dt
        parameters in the case that they have some estimate of the CG diffusion
    beta : float (default=0.01)
        The thermodynamic inverse temperature, 1/(k_B T), for Boltzman constant
        k_B and temperature T. The units of k_B and T are fixed from the units
        of training forces and settings of the training simulation data
        respectively
    verbose : bool (default=False)
        Whether to print simulation progress information
    random_seed : int or None (default=None)
        Seed for random number generator; if seeded, results always will be
        identical for the same random seed
    device : torch.device (default=torch.device('cpu'))
        Device upon which simulation compuation will be carried out

    Notes
    -----
    A system evolves under Langevin dyanmics using the following, stochastic
    differential equation:

        dX_t = - grad( U( X_t ) ) * a * dt + sqrt( 2 * a * dt / beta ) * dW_t

    for coordinates X_t at time t, potential energy U, diffusion a,
    thermodynamic inverse temperature beta, time step dt, and stochastic Weiner
    process W. The choice of Langevin dynamics is made because CG systems
    possess no explicit solvent, and so Brownian-like collisions must be
    modeled indirectly using a stochastic term.

    Long simulation lengths may take a significant amount of time.
    """

    def __init__(self, model, initial_coordinates, embeddings=None,
                 save_forces=False, save_potential=False, length=100,
                 save_interval=10, dt=5e-4, diffusion=1.0, beta=1.0,
                 verbose=False, random_seed=None, device=torch.device('cpu')):
        if length % save_interval != 0:
            raise ValueError(
                'The save_interval must be a factor of the simulation length'
            )

        if len(initial_coordinates.shape) != 3:
            raise ValueError(
                'initial_coordinates shape must be [frames, beads, dimensions]'
            )

        if embeddings is None:
            try:
                if np.any([type(model.feature.layer_list[i]) == SchnetFeature
                           for i in range(len(model.feature.layer_list))]):
                    raise RuntimeError('Since you have a SchnetFeature, you must \
                                        provide an embeddings array')
            except:
                if type(model.feature) == SchnetFeature:
                    raise RuntimeError('Since you have a SchnetFeature, you must \
                                        provide an embeddings array')

        if embeddings is not None:
            if len(embeddings.shape) != 2:
                raise ValueError('embeddings shape must be [frames, beads]')

            if initial_coordinates.shape[:2] != embeddings.shape:
                raise ValueError('initial_coordinates and embeddings '
                                 'must have the same first two dimensions')

        if type(initial_coordinates) is not torch.Tensor:
            initial_coordinates = torch.tensor(initial_coordinates,
                                               requires_grad=True)
        elif initial_coordinates.requires_grad is False:
            initial_coordinates.requires_grad = True

        self.model = model

        self.initial_coordinates = initial_coordinates
        self.embeddings = embeddings
        self.n_sims = self.initial_coordinates.shape[0]
        self.n_beads = self.initial_coordinates.shape[1]
        self.n_dims = self.initial_coordinates.shape[2]

        self.save_forces = save_forces
        self.save_potential = save_potential
        self.length = length
        self.save_interval = save_interval
        self.dt = dt
        self.diffusion = diffusion
        self.beta = beta
        self.verbose = verbose

        if random_seed is None:
            self.rng = torch.default_generator
        else:
            self.rng = torch.Generator().manual_seed(random_seed)
        self.random_seed = random_seed

        self.device = device

        self._simulated = False

    def swap_axes(self, data, axis1, axis2):
        """Helper method to exchange the zeroth and first axes of tensors after
        simulations have finished

        Parameters
        ----------
        data : torch.Tensor
            Tensor to perform the axis swtich upon. Size
            [n_timesteps, n_simulations, n_beads, n_dims]
        axis1 : int
            Zero-based index of the first axis to swap
        axis2 : int
            Zero-based index of the second axis to swap

        Returns
        -------
        swapped_data : torch.Tensor
            Axes-swapped tensor. Size
            [n_timesteps, n_simulations, n_beads, n_dims]
        """
        axes = list(range(len(data.size())))
        axes[axis1] = axis2
        axes[axis2] = axis1
        swapped_data = data.permute(*axes)
        return swapped_data

    def simulate(self, overwrite=False):
        """Generates independent simulations.

        Parameters
        ----------
        overwrite : Bool (default=False)
            Set to True if you wish to overwrite any saved simulation data

        Returns
        -------
        simulated_traj : np.ndarray
            Shape [n_simulations, n_frames, n_atoms, n_dimensions]
            Also an attribute; stores the simulation coordinates

        Attributes
        ----------
        simulated_forces : np.ndarray or None
            Shape [n_simulations, n_frames, n_atoms, n_dimensions]
            If simulated_forces is True, stores the simulation forces
        simulated_potential : np.ndarray or None
            Shape [n_simulations, n_frames, [potential dimensions]]
            If simulated_potential is True, stores the potential calculated
            for each frame in simulation

        """
        if self._simulated and not overwrite:
            raise RuntimeError('Simulation results are already populated. '
                               'To rerun, set overwrite=True.')

        if self.verbose:
            i = 1
            print(
                "Generating {} simulations of length {} at {}-step intervals".format(
                    self.n_sims, self.length, self.save_interval)
            )
        save_size = int(self.length/self.save_interval)

        self.simulated_traj = torch.zeros((save_size, self.n_sims, self.n_beads,
                                           self.n_dims))
        if self.save_forces:
            self.simulated_forces = torch.zeros((save_size, self.n_sims,
                                                 self.n_beads, self.n_dims))
        else:
            self.simulated_forces = None

        self.simulated_potential = None

        # Here if the input is numpy.ndarray, it must be converted to a
        # torch.Tensor with requires_grad=True
        if isinstance(self.initial_coordinates, torch.Tensor):
            x_old = self.initial_coordinates.clone().detach().requires_grad_(True).to(self.device)
        if isinstance(self.initial_coordinates, np.ndarray):
            x_old = torch.tensor(self.initial_coordinates,
                                 requires_grad=True).to(self.device)

        dtau = self.diffusion * self.dt
        for t in range(self.length):
            potential, forces = self.model(x_old, self.embeddings)
            potential = potential.detach()
            forces = forces.detach()
            noise = torch.randn(self.n_sims,
                                self.n_beads,
                                self.n_dims,
                                generator=self.rng).to(self.device)
            x_new = (x_old.detach() + forces*dtau +
                     np.sqrt(2*dtau/self.beta)*noise)

            if t % self.save_interval == 0:
                self.simulated_traj[t//self.save_interval, :, :] = x_new
                if self.save_forces:
                    self.simulated_forces[t//self.save_interval,
                                          :, :] = forces
                if self.save_potential:
                    # The potential will look different for different
                    # network structures, so determine its dimensionality
                    # on the fly
                    if self.simulated_potential is None:
                        assert potential.shape[0] == self.n_sims
                        potential_dims = ([save_size, self.n_sims] +
                                          [potential.shape[j]
                                           for j in range(1,
                                                          len(potential.shape))])
                        self.simulated_potential = torch.zeros(
                            (potential_dims))

                    self.simulated_potential[
                        t//self.save_interval] = potential
            x_old = x_new.clone().detach().requires_grad_(True).to(self.device)

            if self.verbose:
                if t % (self.length/10) == 0 and t > 0:
                    print('{}0% finished'.format(i))
                    i += 1

        if self.verbose:
            print('100% finished.')
        self.simulated_traj = self.swap_axes(
            self.simulated_traj, 0, 1).cpu().numpy()

        if self.save_forces:
            self.simulated_forces = self.swap_axes(self.simulated_forces,
                                                   0, 1).cpu().numpy()

        if self.save_potential:
            self.simulated_potential = self.swap_axes(self.simulated_potential,
                                                      0, 1).cpu().numpy()

        self._simulated = True
        return self.simulated_traj<|MERGE_RESOLUTION|>--- conflicted
+++ resolved
@@ -293,16 +293,11 @@
                 "dataset loss."
             )
 
-<<<<<<< HEAD
         if has_embeddings:
             potential, predicted_force = model.forward(coords,
                                     embedding_property=embedding_property)
         else:
             potential, predicted_force = model.forward(coords)
-=======
-        potential, predicted_force = model.forward(coords,
-                                                   embedding_property=embedding_property)
->>>>>>> 092771bf
 
         batch_loss = model.criterion(predicted_force, force)
 
