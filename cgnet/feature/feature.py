# Author: Brooke Husic, Dominik Lemm
# Contributors: Jiang Wang

import torch
import torch.nn as nn
import numpy as np
import warnings

from .geometry import Geometry
from .utils import RadialBasisFunction, ModulatedRBF, ShiftedSoftplus
from .schnet_utils import InteractionBlock, _check_beadwise_batchnorm

class GeometryFeature(nn.Module):
    """Featurization of coarse-grained beads into pairwise distances,
    angles, and dihedrals.

    Parameters
    ----------
    feature_tuples : list of tuples (default=None) or 'all_backbone'
        List of 2-, 3-, and 4-element tuples containing distance, angle, and
        dihedral features to be calculated. If 'all_backbone', then
        all beads are assumed to be the backbone, and all pairwise distances
        and consecutive three-bead angles and four-bead dihedrals are
        calculated. If 'all_backbone', then n_beads must be provided.
    n_beads : int or None (default=None)
        Number of beads; only needs to be provided if 'all_backbone' is used.
        If a list of feature_tuples are provided and n_beads is provided
        incorrectly, an error will be raised.
    device : torch.device (default=torch.device('cpu'))
        Device upon which tensors are mounted. Default device is the local
        CPU.

    Attributes
    ----------
    n_beads : int
        Number of beads in the coarse-graining
    descriptions : dictionary
        List of indices (value) for each feature type (key)
    description_order : list
        List of order of features in output vector of forward method
    distances : torch.Tensor
        List of pairwise distances according to descriptions['Distances']
    angles : torch.Tensor
        List of three-bead angles according to descriptions['Angles']
    dihedrals : torch.Tensor
        List of four-bead torsions according to descriptions['Torsions']
    geometry : Geometry instance
        Helper class which performs geometrical calculations. The device of
        used is that same as the feature class device.
    """

    def __init__(self, feature_tuples=None, n_beads=None,
                 device=torch.device('cpu')):
        super(GeometryFeature, self).__init__()

        self._n_beads = n_beads
        self.device = device
        self.geometry = Geometry(method='torch', device=self.device)
        if feature_tuples is not 'all_backbone':
            if feature_tuples is not None:
                _temp_dict = dict(
                    zip(feature_tuples, np.arange(len(feature_tuples))))
                if len(_temp_dict) < len(feature_tuples):
                    feature_tuples = list(_temp_dict.keys())
                    warnings.warn(
                        "Some feature tuples are repeated and have been removed."
                    )

                self.feature_tuples = feature_tuples
                if (np.min([len(feat) for feat in feature_tuples]) < 2 or
                        np.max([len(feat) for feat in feature_tuples]) > 4):
                    raise ValueError(
                        "Custom features must be tuples of length 2, 3, or 4."
                    )

                self._distance_pairs = [
                    feat for feat in feature_tuples if len(feat) == 2]
                self._angle_trips = [
                    feat for feat in feature_tuples if len(feat) == 3]
                self._dihedral_quads = [
                    feat for feat in feature_tuples if len(feat) == 4]
            else:
                raise RuntimeError("Either a list of feature tuples or "
                                   "'all_backbone' must be specified.")
        else:
            if n_beads is None:
                raise RuntimeError(
                    "Must specify n_beads if feature_tuples is 'all_backone'."
                )
            self._distance_pairs, _ = self.geometry.get_distance_indices(
                n_beads)
            if n_beads > 2:
                self._angle_trips = [(i, i+1, i+2)
                                     for i in range(n_beads-2)]
            else:
                self._angle_trips = []
            if n_beads > 3:
                self._dihedral_quads = [(i, i+1, i+2, i+3)
                                        for i in range(n_beads-3)]
            else:
                self._dihedral_quads = []
            self.feature_tuples = self._distance_pairs + \
                self._angle_trips + self._dihedral_quads

    def compute_distances(self, data):
        """Computes all pairwise distances."""
        self.distances = self.geometry.get_distances(self._distance_pairs,
                                                     data, norm=True)
        self.descriptions["Distances"] = self._distance_pairs

    def compute_angles(self, data):
        """Computes planar angles."""
        self.angles = self.geometry.get_angles(self._angle_trips, data)
        self.descriptions["Angles"] = self._angle_trips

    def compute_dihedrals(self, data):
        """Computes four-term dihedral (torsional) angles."""
        (self.dihedral_cosines,
         self.dihedral_sines) = self.geometry.get_dihedrals(self._dihedral_quads,
                                                            data)
        self.descriptions["Dihedral_cosines"] = self._dihedral_quads
        self.descriptions["Dihedral_sines"] = self._dihedral_quads

    def forward(self, data):
        """Obtain differentiable feature

        Parameters
        ----------
        data : torch.Tensor
            Must be of dimensions [n_frames, n_beads, n_dimensions]

        Returns
        -------
        out : torch.Tensor
            Differentiable feature tensor
        """
        n = len(data)

        self._coordinates = data
        self.n_beads = data.shape[1]
        if self._n_beads is not None and self.n_beads != self._n_beads:
            raise ValueError(
                "n_beads passed to __init__ does not match n_beads in data."
            )
        if np.max([np.max(bead) for bead in self.feature_tuples]) > self.n_beads - 1:
            raise ValueError(
                "Bead index in at least one feature is out of range."
            )

        self.descriptions = {}
        self.description_order = []
        out = torch.Tensor([]).to(self.device)

        if len(self._distance_pairs) > 0:
            self.compute_distances(data)
            out = torch.cat((out, self.distances), dim=1)
            self.description_order.append('Distances')
        else:
            self.distances = torch.Tensor([])

        if len(self._angle_trips) > 0:
            self.compute_angles(data)
            out = torch.cat((out, self.angles), dim=1)
            self.description_order.append('Angles')
        else:
            self.angles = torch.Tensor([])

        if len(self._dihedral_quads) > 0:
            self.compute_dihedrals(data)
            out = torch.cat((out,
                             self.dihedral_cosines,
                             self.dihedral_sines), dim=1)
            self.description_order.append('Dihedral_cosines')
            self.description_order.append('Dihedral_sines')
        else:
            self.dihedral_cosines = torch.Tensor([])
            self.dihedral_sines = torch.Tensor([])

        return out


class SchnetFeature(nn.Module):
    """Wrapper class for radial basis function layer, continuous filter convolution,
    and interaction block connecting feature inputs and outputs residuallly.

    Parameters
    ----------
    feature_size: int
        Defines the number of neurons of the linear layers in the
        InteractionBlock. Also defines the number of convolutional
        filters that will be used.
    embedding_layer: torch.nn.Module
        Class that embeds a property into a feature vector.
    activation: nn.Module (default=ShiftedSoftplus())
        Activation function that will be used throughout the
        SchnetFeature - including within the atom-wise layers and
        the filter-generating networks. Following Schütt et al,
        the default value is ShiftedSoftplus, but any differentiable
        activation function can be used (see Notes).
    calculate_geometry: boolean (default=False)
        Allows calls to Geometry instance for calculating distances for a
        standalone SchnetFeature instance (i.e. one that is not
        preceded by a GeometryFeature instance).
    n_beads: int (default=None)
        Number of coarse grain beads in the model.
    neighbor_cutoff: float (default=None)
        Cutoff distance in whether beads are considered neighbors or not.
    basis_function_type: str (default='uniform')
        Type of basis functions with which distances are expanded in. Can take
        values 'uniform' or 'modulated'. corresponding to
        RadialBasisFunction() and ModulatedRBF() respectively.
    rbf_cutoff: float (default=5.0)
        Cutoff for the radial basis function.
    n_gaussians: int (default=50)
        Number of gaussians for the gaussian expansion in the radial basis
        function.
    beadwise_batchnorm: int (default=None)
        Number of beads over which batch normalization will be applied after
        application of the continuous filter convolution. If None, batch
        normalization will not be used
    variance: float (default=1.0)
        The variance (standard deviation squared) of the Gaussian functions.
    n_interaction_blocks: int (default=1)
        Number of interaction blocks.
    share_weights: bool (default=False)
        If True, shares the weights between all interaction blocks.

    Notes
    -----
    Default values for radial basis function related variables (rbf_cutoff,
    n_gaussians, variance) are taken as suggested in SchnetPack.

    In practice, we have observed that ShiftedSoftplus as an activation
    function for a SchnetFeature that is used for a CGnet will lead
    to simulation instabilities when using that CGnet to generate new
    data. We have experienced more success with nn.Tanh().

    Example
    -------
    # Basic example on how to initialize and use the SchnetFeature class.
    # First, initialize an embedding.
    embedding_size = 5
    embedding_layer = CGBeadEmbedding(n_embeddings=5,
                                      embedding_dim=10)

    beads = 5  # example number of coarse-grain beads in the dataset
    schnet_feature = SchnetFeature(feature_size=10,
                                   embedding_layer=embedding_layer,
                                   n_interaction_blocks=2,
                                   calculate_geometry=True,
                                   n_beads=beads,
                                   neighbor_cutoff=5.0)

    # To perform a forward pass, pass coordinates and properties to embed to
    # schnet_feature.
    # Properties should be integers, e.g. nuclear charge.

    # coordinates is a torch.Tensor size [n_frames, n_beads, 3]
    # embedding_properties is a torch.Tensor size [n_frames, n_beads]
    schnet_features = schnet_feature(coordinates, embedding_properties)

    # In case SchnetFeature is initialized with calculate_geometry=False,
    # distances instead of coordinates can passed.
    # Distances should have the size [n_frames, n_beads, n_beads-1].

    References
    ----------
    K.T. Schütt. P.-J. Kindermans, H. E. Sauceda, S. Chmiela,
        A. Tkatchenko, K.-R. Müller. (2018)
        SchNet - a deep learning architecture for molecules and materials.
        The Journal of Chemical Physics.
        https://doi.org/10.1063/1.5019779
    """

    def __init__(self,
                 feature_size,
                 embedding_layer,
                 activation=ShiftedSoftplus(),
                 calculate_geometry=None,
                 n_beads=None,
                 basis_function_type='uniform',
                 neighbor_cutoff=None,
                 rbf_cutoff=5.0,
                 n_gaussians=50,
                 beadwise_batchnorm=None,
                 variance=1.0,
                 n_interaction_blocks=1,
                 share_weights=False,
                 device=torch.device('cpu')):
        super(SchnetFeature, self).__init__()
        self.device = device
        self.geometry = Geometry(method='torch', device=self.device)
        self.embedding_layer = embedding_layer
        if basis_function_type == 'uniform':
            self.rbf_layer = RadialBasisFunction(cutoff=rbf_cutoff,
                                                 n_gaussians=n_gaussians,
                                                 variance=variance)
        elif basis_function_type == 'modulated':
            self.rbf_layer = ModulatedRBF(cutoff=rbf_cutoff,
                                          n_gaussians=n_gaussians,
                                          device=self.device)
        else:
            raise RuntimeError(
                "Basis function type must be 'uniform' or 'modulated'.")

        if beadwise_batchnorm != None:
            _check_beadwise_batchnorm(beadwise_batchnorm)
        if share_weights:
            # Lets the interaction blocks share the weights
            self.interaction_blocks = nn.ModuleList(
                [InteractionBlock(feature_size, n_gaussians,
                                  feature_size, activation=activation,
                                  beadwise_batchnorm=beadwise_batchnorm)]
                * n_interaction_blocks
            )
        else:
            # Every interaction block has their own weights
            self.interaction_blocks = nn.ModuleList(
                [InteractionBlock(feature_size, n_gaussians,
                                  feature_size, activation=activation,
                                  beadwise_batchnorm=beadwise_batchnorm)
                 for _ in range(n_interaction_blocks)]
            )

        self.neighbor_cutoff = neighbor_cutoff
        self.calculate_geometry = calculate_geometry
        if self.calculate_geometry:
            self._distance_pairs, _ = self.geometry.get_distance_indices(n_beads,
                                                                         [], [])
            self.redundant_distance_mapping = self.geometry.get_redundant_distance_mapping(
                self._distance_pairs)
        else:
            self._distance_pairs, _ = self.geometry.get_distance_indices(n_beads,
                                                                         [], [])
            self.redundant_distance_mapping = None

    def forward(self, in_features, embedding_property):
        """Forward method through single Schnet block

        Parameters
        ----------
        in_features: torch.Tensor (grad enabled)
            input trajectory/data of size [n_frames, n_in_features].
        embedding_property: torch.Tensor
            Some property that should be embedded. Can be nuclear charge
            or maybe an arbitrary number assigned for amino-acids.
            Size [n_frames, n_properties]

        Returns
        -------
        features: torch.Tensor
            Atom-wise feature representation.
            Size [n_frames, n_beads, n_features]

        """
        # if geometry is specified, the distances are calculated from input
        # coordinates. Otherwise, it is assumed that in_features are
        # pairwise distances in redundant form
        if self.calculate_geometry:
            distances = self.geometry.get_distances(self._distance_pairs,
                                                    in_features, norm=True)
            distances = distances[:, self.redundant_distance_mapping]
        else:
            distances = in_features

        neighbors, neighbor_mask = self.geometry.get_neighbors(distances,
<<<<<<< HEAD
                                                   cutoff=self.neighbor_cutoff)

        # If we need to hide any dummy atoms, we do it here by updating
        # the neighbor list and neighbor mask
        if 0 in embedding_property:
            neighbor_mask = self.geometry.hide_dummy_atoms(embedding_property,
                                                           neighbors,
                                                           neighbor_mask)

=======
                                                               cutoff=self.neighbor_cutoff)
>>>>>>> 292d516c
        neighbors = neighbors.to(self.device)
        neighbor_mask = neighbor_mask.to(self.device)
        features = self.embedding_layer(embedding_property)
        rbf_expansion = self.rbf_layer(distances=distances)

        for interaction_block in self.interaction_blocks:
            interaction_features = interaction_block(features=features,
                                                     rbf_expansion=rbf_expansion,
                                                     neighbor_list=neighbors,
                                                     neighbor_mask=neighbor_mask)
            features = features + interaction_features

        return features<|MERGE_RESOLUTION|>--- conflicted
+++ resolved
@@ -364,19 +364,8 @@
             distances = in_features
 
         neighbors, neighbor_mask = self.geometry.get_neighbors(distances,
-<<<<<<< HEAD
-                                                   cutoff=self.neighbor_cutoff)
-
-        # If we need to hide any dummy atoms, we do it here by updating
-        # the neighbor list and neighbor mask
-        if 0 in embedding_property:
-            neighbor_mask = self.geometry.hide_dummy_atoms(embedding_property,
-                                                           neighbors,
-                                                           neighbor_mask)
-
-=======
                                                                cutoff=self.neighbor_cutoff)
->>>>>>> 292d516c
+        # dummy atom thing removed here
         neighbors = neighbors.to(self.device)
         neighbor_mask = neighbor_mask.to(self.device)
         features = self.embedding_layer(embedding_property)
